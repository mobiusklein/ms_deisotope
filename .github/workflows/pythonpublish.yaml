--- conflicted
+++ resolved
@@ -64,11 +64,7 @@
         uses: actions/setup-python@v4
         with:
           python-version: ${{ matrix.python-version }}
-<<<<<<< HEAD
-      - uses: actions/download-artifact@v4
-=======
       - uses: actions/download-artifact@v4.1.7
->>>>>>> adadd14e
         with:
           name: dist
           path: dist/
